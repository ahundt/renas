#!/bin/bash

export PYTHONPATH="$(pwd)"


# Epoch 620: Training controller
#
# ctrl_step=18570  controller_loss=1494.188 ent=31.84 lr=0.0035 |g|=0.0002   acc=0.6875 bl=62.99 mins=5730.29 rw =111.040000916 mse =0.00900602154434
# angle_error=0.216985523701
# mae=0.126344487071
# --------------------------------------------------------------------------------
# [1 4 1 1 1 1 1 4 3 1 3 0]
# [1 2 1 4 2 2 1 1 2 3 1 1]
# val_acc=1.0000
# controller_loss=6322.51025391
# mse=0.00370951113291
# angle_error=0.104434356093
# mae=0.126305446029
# -------------------------
fixed_arc="1 4 1 1 1 1 1 4 3 1 3 0"
fixed_arc="$fixed_arc 1 4 1 1 1 1 1 4 3 1 3 0"

python enas/cifar10/main.py \
  --data_format="NHWC" \
  --search_for="micro" \
  --reset_output_dir \
<<<<<<< HEAD
  --output_dir="stacking_outputs_rotation_final_with_root_msle" \
  --batch_size=32 \
=======
  --output_dir="2018_09_14_1249_stacking_outputs_rotation_final_with_root" \
  --batch_size=36 \
>>>>>>> a40fcfe0
  --num_epochs=630 \
  --log_every=50 \
  --eval_every_epochs=1 \
  --child_fixed_arc="${fixed_arc}" \
  --child_use_aux_heads \
  --child_num_layers=10 \
  --child_out_filters=36 \
  --child_num_branches=5 \
  --child_num_cells=3 \
  --child_keep_prob=0.80 \
  --child_drop_path_keep_prob=0.60 \
  --child_l2_reg=2e-4 \
  --child_lr_cosine \
  --child_lr_max=1.0 \
  --child_lr_min=0.0001 \
  --child_lr_T_0=10 \
  --child_lr_T_mul=2 \
  --nocontroller_training \
  --controller_search_whole_channels \
  --controller_entropy_weight=0.0001 \
  --controller_train_every=1 \
  --controller_sync_replicas \
  --controller_num_aggregate=10 \
  --controller_train_steps=50 \
  --controller_lr=0.001 \
  --controller_tanh_constant=1.50 \
  --controller_op_tanh_reduce=2.5 \
  --dataset="stacking" \
  --height_img 64 \
  --width_img 64 \
  --rotation_only \
  --max_loss=2 \
  --use_root \
  --use_msle \
  --one_hot_encoding \
  "$@"
<|MERGE_RESOLUTION|>--- conflicted
+++ resolved
@@ -24,13 +24,8 @@
   --data_format="NHWC" \
   --search_for="micro" \
   --reset_output_dir \
-<<<<<<< HEAD
-  --output_dir="stacking_outputs_rotation_final_with_root_msle" \
-  --batch_size=32 \
-=======
-  --output_dir="2018_09_14_1249_stacking_outputs_rotation_final_with_root" \
-  --batch_size=36 \
->>>>>>> a40fcfe0
+  --output_dir="2018_09_14_1249_stacking_outputs_rotation_final_with_root_msle" \
+  --batch_size=64 \
   --num_epochs=630 \
   --log_every=50 \
   --eval_every_epochs=1 \
