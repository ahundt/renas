import os
import sys

import numpy as np
import tensorflow as tf

from enas.cifar10.image_ops import conv
from enas.cifar10.image_ops import fully_connected
from enas.cifar10.image_ops import batch_norm
from enas.cifar10.image_ops import relu
from enas.cifar10.image_ops import max_pool
from enas.cifar10.image_ops import global_avg_pool

from enas.utils import count_model_params
from enas.utils import get_train_ops

from block_stacking_reader import CostarBlockStackingSequence
from keras.utils import OrderedEnqueuer
import glob


class Model(object):
  def __init__(self,
               images,
               labels,
               cutout_size=None,
               batch_size=32,
               eval_batch_size=32,
               clip_mode=None,
               grad_bound=None,
               l2_reg=1e-4,
               lr_init=0.1,
               lr_dec_start=0,
               lr_dec_every=100,
               lr_dec_rate=0.1,
               keep_prob=1.0,
               optim_algo=None,
               sync_replicas=False,
               num_aggregate=None,
               num_replicas=None,
               data_format="NHWC",
               name="generic_model",
               seed=None,
               valid_set_size=32,
               image_shape=(32, 32, 3),
               dataset="cifar",
              ):
    """
    Args:
      lr_dec_every: number of epochs to decay
    """
    print("-" * 80)
    print("Build model {}".format(name))

    self.cutout_size = cutout_size
    self.batch_size = batch_size
    #TODO change back to eval_batch size, pass eval_batch_size from arguments
    self.eval_batch_size = batch_size
    self.clip_mode = clip_mode
    self.grad_bound = grad_bound
    self.l2_reg = l2_reg
    self.lr_init = lr_init
    self.lr_dec_start = lr_dec_start
    self.lr_dec_rate = lr_dec_rate
    self.keep_prob = keep_prob
    self.optim_algo = optim_algo
    self.sync_replicas = sync_replicas
    self.num_aggregate = num_aggregate
    self.num_replicas = num_replicas
    self.data_format = data_format
    self.name = name
    self.seed = seed
    self.dataset = dataset
    self.valid_set_size = valid_set_size
    self.image_shape = image_shape

    self.global_step = None
    self.valid_acc = None
    self.test_acc = None
    print("Build data ops")
    with tf.device("/cpu:0"):
      # training data


      #Support for stacking generator
      print("dataset----------------------",self.dataset)
      if self.dataset == "stacking":
        Dataset = tf.data.Dataset
        flags = tf.app.flags
        FLAGS = flags.FLAGS
        print("datadir------------", images["path"])
        file_names = glob.glob(os.path.expanduser(images["path"]))
        np.random.seed(0)
        val_test_size = 200
        train_data = file_names[val_test_size*2:]
        validation_data = file_names[val_test_size:val_test_size*2]
        test_data = file_names[:val_test_size]
        estimated_images_per_example = 5
        print("valid set size", val_test_size)
        self.num_train_examples = len(train_data) * self.batch_size * estimated_images_per_example
        self.num_train_batches = (self.num_train_examples + self.batch_size - 1) // self.batch_size
        output_shape = (32, 32, 3)
        data_features = ['image_0_image_n_vec_xyz_aaxyz_nsc_15']
        label_features = ['grasp_goal_xyz_aaxyz_nsc_8']
        training_generator = CostarBlockStackingSequence(
          train_data, batch_size=batch_size, verbose=0,
          label_features_to_extract=label_features,
          data_features_to_extract=data_features, output_shape=self.image_shape)

        train_enqueuer = OrderedEnqueuer(
                      training_generator,
                      use_multiprocessing=False,
                      shuffle=True)
        train_enqueuer.start(workers=1, max_queue_size=1)
        train_generator = lambda: iter(train_enqueuer.get())
<<<<<<< HEAD
        train_dataset = Dataset.from_generator(train_generator,(tf.float32,tf.float32), (tf.TensorShape([None, self.image_shape[0], self.image_shape[1],15]),tf.TensorShape([None,None])))
        trainer = train_dataset.make_one_shot_iterator()
        x_train, y_train = trainer.get_next()
        print("x shape--------------",x_train.shape)
=======
        train_dataset = Dataset.from_generator(train_generator, (tf.float32, tf.float32), (tf.TensorShape([None, 32, 32, 15]), tf.TensorShape([None, None])))
        trainer = train_dataset.make_one_shot_iterator()
        x_train, y_train = trainer.get_next()
        print("y shape--------------", y_train)
>>>>>>> fb9af5f0
        self.num_train_examples = len(train_data) * self.batch_size * estimated_images_per_example
        self.num_train_batches = (self.num_train_examples + self.batch_size - 1) // self.batch_size
        print("batch--------------------------", self.num_train_examples, self.num_train_batches)
        self.num_classes = 8
        self.x_train = x_train
        self.y_train = y_train

      else:
        self.num_train_examples = np.shape(images["train"])[0]
        self.num_classes = 10
        self.num_train_batches = (
        self.num_train_examples + self.batch_size - 1) // self.batch_size

        x_train, y_train = tf.train.shuffle_batch(
          [images["train"], labels["train"]],
          batch_size=self.batch_size,
          capacity=50000,
          enqueue_many=True,
          min_after_dequeue=0,
          num_threads=16,
          seed=self.seed,
          allow_smaller_final_batch=True,
        )
        def _pre_process(x):
          print("prep shape ",x.get_shape())
          dims = list(x.get_shape())
          dim = max(dims)
          x = tf.pad(x, [[4, 4], [4, 4], [0, 0]])
          #x = tf.random_crop(x, [32, 32, 3], seed=self.seed)
          x = tf.random_crop(x, dims, seed=self.seed)
          x = tf.image.random_flip_left_right(x, seed=self.seed)
          if self.cutout_size is not None:
            mask = tf.ones([self.cutout_size, self.cutout_size], dtype=tf.int32)
            start = tf.random_uniform([2], minval=0, maxval=dim, dtype=tf.int32)
            mask = tf.pad(mask, [[self.cutout_size + start[0], dim - start[0]],
                                 [self.cutout_size + start[1], dim - start[1]]])
            mask = mask[self.cutout_size: self.cutout_size + dim,
                        self.cutout_size: self.cutout_size + dim]
            mask = tf.reshape(mask, [dim, dim, 1])
            mask = tf.tile(mask, [1, 1, dims[2]])
            x = tf.where(tf.equal(mask, 0), x=x, y=tf.zeros_like(x))
          if self.data_format == "NCHW":
            x = tf.transpose(x, [2, 0, 1])

          return x
        self.x_train = tf.map_fn(_pre_process, x_train, back_prop=False)
        self.y_train = y_train
      self.lr_dec_every = lr_dec_every * self.num_train_batches


      # valid data
      self.x_valid, self.y_valid = None, None
      if self.dataset == "stacking":
        #TODO
        validation_generator = CostarBlockStackingSequence(
            validation_data, batch_size=batch_size, verbose=0,
            label_features_to_extract=label_features,
            data_features_to_extract=data_features, output_shape= self.image_shape)
        validation_enqueuer = OrderedEnqueuer(
                      validation_generator,
                      use_multiprocessing=False,
                      shuffle=True)
        validation_enqueuer.start(workers=1, max_queue_size=1)
        validation_generator = lambda: iter(train_enqueuer.get())
        validation_dataset = Dataset.from_generator(validation_generator,(tf.float32, tf.float32), (tf.TensorShape([None, self.image_shape[0], self.image_shape[1], 15]),tf.TensorShape([None, None])))
        self.num_valid_examples = len(validation_data) * self.eval_batch_size * estimated_images_per_example
        self.num_valid_batches = (self.num_valid_examples + self.eval_batch_size - 1) // self.eval_batch_size
        self.x_valid, self.y_valid = validation_dataset.make_one_shot_iterator().get_next()
        print("x-v........-------------",self.x_valid.shape)
        if "valid_original" not in images.keys():
          images["valid_original"] = np.copy(self.x_valid)
          labels["valid_original"] = np.copy(self.y_valid)
      else:
        if images["valid"] is not None:
          images["valid_original"] = np.copy(images["valid"])
          labels["valid_original"] = np.copy(labels["valid"])
          if self.data_format == "NCHW":
            images["valid"] = tf.transpose(images["valid"], [0, 3, 1, 2])
          self.num_valid_examples = np.shape(images["valid"])[0]
          self.num_valid_batches = (
            (self.num_valid_examples + self.eval_batch_size - 1)
            // self.eval_batch_size)
          self.x_valid, self.y_valid = tf.train.batch(
            [images["valid"], labels["valid"]],
            batch_size=self.eval_batch_size,
            capacity=5000,
            enqueue_many=True,
            num_threads=1,
            allow_smaller_final_batch=True,
          )

      # test data
      if self.dataset == "stacking":
        #TODO
        test_generator = CostarBlockStackingSequence(
          test_data, batch_size=batch_size, verbose=0,
          label_features_to_extract=label_features,
          data_features_to_extract=data_features, output_shape= self.image_shape)
        test_enqueuer = OrderedEnqueuer(
                      test_generator,
                      use_multiprocessing=False,
                      shuffle=True)
        test_enqueuer.start(workers=1, max_queue_size=1)
        test_generator = lambda: iter(train_enqueuer.get())
        test_dataset = Dataset.from_generator(test_generator,(tf.float32, tf.float32), (tf.TensorShape([None, self.image_shape[0], self.image_shape[1], 15]), tf.TensorShape([None, None])))
        self.num_test_examples = len(test_data) * self.eval_batch_size * estimated_images_per_example
        self.num_test_batches = (self.num_valid_examples + self.eval_batch_size - 1) // self.eval_batch_size
        self.x_test, self.y_test = test_dataset.make_one_shot_iterator().get_next()
      else:
        if self.data_format == "NCHW":
          images["test"] = tf.transpose(images["test"], [0, 3, 1, 2])
        self.num_test_examples = np.shape(images["test"])[0]
        self.num_test_batches = (
          (self.num_test_examples + self.eval_batch_size - 1)
          // self.eval_batch_size)
        self.x_test, self.y_test = tf.train.batch(
          [images["test"], labels["test"]],
          batch_size=self.eval_batch_size,
          capacity=10000,
          enqueue_many=True,
          num_threads=1,
          allow_smaller_final_batch=True,
        )

    # cache images and labels
    self.images = images
    self.labels = labels

  def eval_once(self, sess, eval_set, feed_dict=None, verbose=False):
    """Expects self.acc and self.global_step to be defined.

    Args:
      sess: tf.Session() or one of its wrap arounds.
      feed_dict: can be used to give more information to sess.run().
      eval_set: "valid" or "test"
    """

    assert self.global_step is not None
    global_step = sess.run(self.global_step)
    print("Eval at {}".format(global_step))

    if eval_set == "valid":
      assert self.x_valid is not None
      assert self.valid_acc is not None
      num_examples = self.num_valid_examples
      num_batches = self.num_valid_batches
      acc_op = self.valid_acc
    elif eval_set == "test":
      assert self.test_acc is not None
      num_examples = self.num_test_examples
      num_batches = self.num_test_batches
      acc_op = self.test_acc
    else:
      raise NotImplementedError("Unknown eval_set '{}'".format(eval_set))

    total_acc = 0
    total_exp = 0
    for batch_id in range(num_batches):
      acc = sess.run(acc_op, feed_dict=feed_dict)
      total_acc += acc
      total_exp += self.eval_batch_size
      if verbose:
        sys.stdout.write("\r{:<5d}/{:>5d}".format(total_acc, total_exp))
    if verbose:
      print("")
    print("{}_accuracy: {:<6.4f}".format(
      eval_set, float(total_acc) / total_exp))

  def _build_train(self):
    print("Build train graph")
    logits = self._model(self.x_train, True)
    log_probs = tf.nn.sparse_softmax_cross_entropy_with_logits(
      logits=logits, labels=self.y_train)
    self.loss = tf.reduce_mean(log_probs)

    self.train_preds = tf.argmax(logits, axis=1)
    self.train_preds = tf.to_int32(self.train_preds)
    self.train_acc = tf.equal(self.train_preds, self.y_train)
    self.train_acc = tf.to_int32(self.train_acc)
    self.train_acc = tf.reduce_sum(self.train_acc)

    tf_variables = [var
        for var in tf.trainable_variables() if var.name.startswith(self.name)]
    self.num_vars = count_model_params(tf_variables)
    print("-" * 80)
    for var in tf_variables:
      print(var)

    self.global_step = tf.Variable(
      0, dtype=tf.int32, trainable=False, name="global_step")
    self.train_op, self.lr, self.grad_norm, self.optimizer = get_train_ops(
      self.loss,
      tf_variables,
      self.global_step,
      clip_mode=self.clip_mode,
      grad_bound=self.grad_bound,
      l2_reg=self.l2_reg,
      lr_init=self.lr_init,
      lr_dec_start=self.lr_dec_start,
      lr_dec_every=self.lr_dec_every,
      lr_dec_rate=self.lr_dec_rate,
      optim_algo=self.optim_algo,
      sync_replicas=self.sync_replicas,
      num_aggregate=self.num_aggregate,
      num_replicas=self.num_replicas)

  def _build_valid(self):
    if self.x_valid is not None:
      print("-" * 80)
      print("Build valid graph")
      logits = self._model(self.x_valid, False, reuse=True)
      self.valid_preds = tf.argmax(logits, axis=1)
      self.valid_preds = tf.to_int32(self.valid_preds)
      self.valid_acc = tf.equal(self.valid_preds, self.y_valid)
      self.valid_acc = tf.to_int32(self.valid_acc)
      self.valid_acc = tf.reduce_sum(self.valid_acc)

  def _build_test(self):
    print("-" * 80)
    print("Build test graph")
    logits = self._model(self.x_test, False, reuse=True)
    self.test_preds = tf.argmax(logits, axis=1)
    self.test_preds = tf.to_int32(self.test_preds)
    self.test_acc = tf.equal(self.test_preds, self.y_test)
    self.test_acc = tf.to_int32(self.test_acc)
    self.test_acc = tf.reduce_sum(self.test_acc)

  def build_valid_rl(self, shuffle=False):
    print("-" * 80)
    print("Build valid graph on shuffled data")
    if self.dataset == "stacking":
      #TODO
      x_valid_shuffle, y_valid_shuffle = self.x_valid, self.y_valid
    else:
      with tf.device("/cpu:0"):
        # shuffled valid data: for choosing validation model
        if not shuffle and self.data_format == "NCHW":
          self.images["valid_original"] = np.transpose(
            self.images["valid_original"], [0, 3, 1, 2])
        x_valid_shuffle, y_valid_shuffle = tf.train.shuffle_batch(
          [self.images["valid_original"], self.labels["valid_original"]],
          batch_size=self.batch_size,
          capacity=25000,
          enqueue_many=True,
          min_after_dequeue=0,
          num_threads=16,
          seed=self.seed,
          allow_smaller_final_batch=True,
        )

        def _pre_process(x):
          x = tf.pad(x, [[4, 4], [4, 4], [0, 0]])
          x = tf.random_crop(x, list(x.get_shape()), seed=self.seed)
          x = tf.image.random_flip_left_right(x, seed=self.seed)
          if self.data_format == "NCHW":
            x = tf.transpose(x, [2, 0, 1])

          return x

        if shuffle:
          x_valid_shuffle = tf.map_fn(_pre_process, x_valid_shuffle,
                                      back_prop=False)

    logits = self._model(x_valid_shuffle, False, reuse=True)
    valid_shuffle_preds = tf.argmax(logits, axis=1)
    valid_shuffle_preds = tf.to_int32(valid_shuffle_preds)
    self.valid_shuffle_acc = tf.equal(valid_shuffle_preds, y_valid_shuffle)
    self.valid_shuffle_acc = tf.to_int32(self.valid_shuffle_acc)
    self.valid_shuffle_acc = tf.reduce_sum(self.valid_shuffle_acc)

  def _model(self, images, is_training, reuse=None):
    raise NotImplementedError("Abstract method")<|MERGE_RESOLUTION|>--- conflicted
+++ resolved
@@ -113,17 +113,11 @@
                       shuffle=True)
         train_enqueuer.start(workers=1, max_queue_size=1)
         train_generator = lambda: iter(train_enqueuer.get())
-<<<<<<< HEAD
+
         train_dataset = Dataset.from_generator(train_generator,(tf.float32,tf.float32), (tf.TensorShape([None, self.image_shape[0], self.image_shape[1],15]),tf.TensorShape([None,None])))
         trainer = train_dataset.make_one_shot_iterator()
         x_train, y_train = trainer.get_next()
-        print("x shape--------------",x_train.shape)
-=======
-        train_dataset = Dataset.from_generator(train_generator, (tf.float32, tf.float32), (tf.TensorShape([None, 32, 32, 15]), tf.TensorShape([None, None])))
-        trainer = train_dataset.make_one_shot_iterator()
-        x_train, y_train = trainer.get_next()
-        print("y shape--------------", y_train)
->>>>>>> fb9af5f0
+        print("x shape--------------", x_train.shape)
         self.num_train_examples = len(train_data) * self.batch_size * estimated_images_per_example
         self.num_train_batches = (self.num_train_examples + self.batch_size - 1) // self.batch_size
         print("batch--------------------------", self.num_train_examples, self.num_train_batches)
