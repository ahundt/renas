import os
import sys

import numpy as np
import tensorflow as tf

from enas.cifar10.image_ops import conv
from enas.cifar10.image_ops import fully_connected
from enas.cifar10.image_ops import batch_norm
from enas.cifar10.image_ops import relu
from enas.cifar10.image_ops import max_pool
from enas.cifar10.image_ops import global_avg_pool

from enas.utils import count_model_params
from enas.utils import get_train_ops

from block_stacking_reader import CostarBlockStackingSequence
from keras.utils import OrderedEnqueuer
import glob


class Model(object):
  def __init__(self,
               images,
               labels,
               cutout_size=None,
               batch_size=32,
               eval_batch_size=32,
               clip_mode=None,
               grad_bound=None,
               l2_reg=1e-4,
               lr_init=0.1,
               lr_dec_start=0,
               lr_dec_every=100,
               lr_dec_rate=0.1,
               keep_prob=1.0,
               optim_algo=None,
               sync_replicas=False,
               num_aggregate=None,
               num_replicas=None,
               data_format="NHWC",
               name="generic_model",
               seed=None,
               valid_set_size=32,
               image_shape=(32,32,3),
               dataset="cifar",
              ):
    """
    Args:
      lr_dec_every: number of epochs to decay
    """
    print("-" * 80)
    print("Build model {}".format(name))

    self.cutout_size = cutout_size
    self.batch_size = batch_size
    #TODO change back to eval_batch size, pass eval_batch_size from arguments
    self.eval_batch_size = batch_size
    self.clip_mode = clip_mode
    self.grad_bound = grad_bound
    self.l2_reg = l2_reg
    self.lr_init = lr_init
    self.lr_dec_start = lr_dec_start
    self.lr_dec_rate = lr_dec_rate
    self.keep_prob = keep_prob
    self.optim_algo = optim_algo
    self.sync_replicas = sync_replicas
    self.num_aggregate = num_aggregate
    self.num_replicas = num_replicas
    self.data_format = data_format
    self.name = name
    self.seed = seed
    self.dataset = dataset
    self.valid_set_size = valid_set_size
    self.image_shape = image_shape

    self.global_step = None
    self.valid_acc = None
    self.test_acc = None
    print("Build data ops")
    with tf.device("/cpu:0"):
      # training data


      #Support for stacking generator
      print("dataset----------------------",self.dataset)
      if self.dataset == "stacking":
        Dataset = tf.data.Dataset
        flags = tf.app.flags
        FLAGS = flags.FLAGS
        print("datadir------------", images["path"])
        file_names = glob.glob(os.path.expanduser(images["path"]))
        np.random.seed(0)
<<<<<<< HEAD
        val_test_size = 200
=======
        val_test_size = self.valid_set_size
>>>>>>> b774b87b
        train_data = file_names[val_test_size*2:]
        validation_data = file_names[val_test_size:val_test_size*2]
        test_data = file_names[:val_test_size]
        estimated_images_per_example = 5
        print("valid set size",val_test_size)
        self.num_train_examples = len(train_data) * self.batch_size * estimated_images_per_example
        self.num_train_batches = (self.num_train_examples + self.batch_size - 1) // self.batch_size
        output_shape = (32,32,3)
        data_features = ['image_0_image_n_vec_xyz_aaxyz_nsc_15']
        label_features = ['grasp_goal_xyz_aaxyz_nsc_8']
        training_generator = CostarBlockStackingSequence(
        train_data, batch_size=batch_size, verbose=0,
        label_features_to_extract=label_features,
        data_features_to_extract=data_features, output_shape= self.image_shape)

        train_enqueuer = OrderedEnqueuer(
                      training_generator,
                      use_multiprocessing=False,
                      shuffle=True)
        train_enqueuer.start(workers=1, max_queue_size=1)
        train_generator = lambda: iter(train_enqueuer.get())
        train_dataset = Dataset.from_generator(train_generator,(tf.float32,tf.float32), (tf.TensorShape([None,32,32,15]),tf.TensorShape([None,None])))
        trainer = train_dataset.make_one_shot_iterator()
        x_train, y_train = trainer.get_next()
        print("y shape--------------",y_train)
        self.num_train_examples = len(train_data) * self.batch_size * estimated_images_per_example
        self.num_train_batches = (self.num_train_examples + self.batch_size - 1) // self.batch_size
        print("batch--------------------------",self.num_train_examples,self.num_train_batches)
        self.num_classes = 8
        self.x_train = x_train
        self.y_train = y_train

      else:
        self.num_train_examples = np.shape(images["train"])[0]
        self.num_classes = 10
        self.num_train_batches = (
        self.num_train_examples + self.batch_size - 1) // self.batch_size

        x_train, y_train = tf.train.shuffle_batch(
          [images["train"], labels["train"]],
          batch_size=self.batch_size,
          capacity=50000,
          enqueue_many=True,
          min_after_dequeue=0,
          num_threads=16,
          seed=self.seed,
          allow_smaller_final_batch=True,
        )
        def _pre_process(x):
          print("prep shape ",x.get_shape())
          dims = list(x.get_shape())
          dim = max(dims)
          x = tf.pad(x, [[4, 4], [4, 4], [0, 0]])
          #x = tf.random_crop(x, [32, 32, 3], seed=self.seed)
          x = tf.random_crop(x, dims, seed=self.seed)
          x = tf.image.random_flip_left_right(x, seed=self.seed)
          if self.cutout_size is not None:
            mask = tf.ones([self.cutout_size, self.cutout_size], dtype=tf.int32)
            start = tf.random_uniform([2], minval=0, maxval=dim, dtype=tf.int32)
            mask = tf.pad(mask, [[self.cutout_size + start[0], dim - start[0]],
                                 [self.cutout_size + start[1], dim - start[1]]])
            mask = mask[self.cutout_size: self.cutout_size + dim,
                        self.cutout_size: self.cutout_size + dim]
            mask = tf.reshape(mask, [dim, dim, 1])
            mask = tf.tile(mask, [1, 1, dims[2]])
            x = tf.where(tf.equal(mask, 0), x=x, y=tf.zeros_like(x))
          if self.data_format == "NCHW":
            x = tf.transpose(x, [2, 0, 1])

          return x
        self.x_train = tf.map_fn(_pre_process, x_train, back_prop=False)
        self.y_train = y_train
      self.lr_dec_every = lr_dec_every * self.num_train_batches


      # valid data
      self.x_valid, self.y_valid = None, None
      if self.dataset == "stacking":
        #TODO
        validation_generator = CostarBlockStackingSequence(
            validation_data, batch_size=batch_size, verbose=0,
            label_features_to_extract=label_features,
            data_features_to_extract=data_features, output_shape= (32,32,3))
        validation_enqueuer = OrderedEnqueuer(
                      validation_generator,
                      use_multiprocessing=False,
                      shuffle=True)
        validation_enqueuer.start(workers=1, max_queue_size=1)
        validation_generator = lambda: iter(train_enqueuer.get())
        validation_dataset = Dataset.from_generator(validation_generator,(tf.float32,tf.float32), (tf.TensorShape([None,32,32,15]),tf.TensorShape([None,None])))
        self.num_valid_examples = len(validation_data) * self.eval_batch_size * estimated_images_per_example
        self.num_valid_batches = (self.num_valid_examples + self.eval_batch_size - 1) // self.eval_batch_size
        self.x_valid, self.y_valid = validation_dataset.make_one_shot_iterator().get_next()
        if "valid_original" not in images.keys():
          images["valid_original"] = np.copy(self.x_valid)
          labels["valid_original"] = np.copy(self.y_valid)
      else:
        if images["valid"] is not None:
          images["valid_original"] = np.copy(images["valid"])
          labels["valid_original"] = np.copy(labels["valid"])
          if self.data_format == "NCHW":
            images["valid"] = tf.transpose(images["valid"], [0, 3, 1, 2])
          self.num_valid_examples = np.shape(images["valid"])[0]
          self.num_valid_batches = (
            (self.num_valid_examples + self.eval_batch_size - 1)
            // self.eval_batch_size)
          self.x_valid, self.y_valid = tf.train.batch(
            [images["valid"], labels["valid"]],
            batch_size=self.eval_batch_size,
            capacity=5000,
            enqueue_many=True,
            num_threads=1,
            allow_smaller_final_batch=True,
          )

      # test data
      if self.dataset == "stacking":
        #TODO
        test_generator = CostarBlockStackingSequence(
          test_data, batch_size=batch_size, verbose=0,
          label_features_to_extract=label_features,
          data_features_to_extract=data_features, output_shape= (32,32,3))
        test_enqueuer = OrderedEnqueuer(
                      test_generator,
                      use_multiprocessing=False,
                      shuffle=True)
        test_enqueuer.start(workers=1, max_queue_size=1)
        test_generator = lambda: iter(train_enqueuer.get())
        test_dataset = Dataset.from_generator(test_generator,(tf.float32,tf.float32), (tf.TensorShape([None,32,32,15]),tf.TensorShape([None,None])))
        self.num_test_examples = len(test_data) * self.eval_batch_size * estimated_images_per_example
        self.num_test_batches = (self.num_valid_examples + self.eval_batch_size - 1) // self.eval_batch_size
        self.x_test, self.y_test = test_dataset.make_one_shot_iterator().get_next()
      else:
        if self.data_format == "NCHW":
          images["test"] = tf.transpose(images["test"], [0, 3, 1, 2])
        self.num_test_examples = np.shape(images["test"])[0]
        self.num_test_batches = (
          (self.num_test_examples + self.eval_batch_size - 1)
          // self.eval_batch_size)
        self.x_test, self.y_test = tf.train.batch(
          [images["test"], labels["test"]],
          batch_size=self.eval_batch_size,
          capacity=10000,
          enqueue_many=True,
          num_threads=1,
          allow_smaller_final_batch=True,
        )

    # cache images and labels
    self.images = images
    self.labels = labels

  def eval_once(self, sess, eval_set, feed_dict=None, verbose=False):
    """Expects self.acc and self.global_step to be defined.

    Args:
      sess: tf.Session() or one of its wrap arounds.
      feed_dict: can be used to give more information to sess.run().
      eval_set: "valid" or "test"
    """

    assert self.global_step is not None
    global_step = sess.run(self.global_step)
    print("Eval at {}".format(global_step))

    if eval_set == "valid":
      assert self.x_valid is not None
      assert self.valid_acc is not None
      num_examples = self.num_valid_examples
      num_batches = self.num_valid_batches
      acc_op = self.valid_acc
    elif eval_set == "test":
      assert self.test_acc is not None
      num_examples = self.num_test_examples
      num_batches = self.num_test_batches
      acc_op = self.test_acc
    else:
      raise NotImplementedError("Unknown eval_set '{}'".format(eval_set))

    total_acc = 0
    total_exp = 0
    for batch_id in range(num_batches):
      acc = sess.run(acc_op, feed_dict=feed_dict)
      total_acc += acc
      total_exp += self.eval_batch_size
      if verbose:
        sys.stdout.write("\r{:<5d}/{:>5d}".format(total_acc, total_exp))
    if verbose:
      print("")
    print("{}_accuracy: {:<6.4f}".format(
      eval_set, float(total_acc) / total_exp))

  def _build_train(self):
    print("Build train graph")
    logits = self._model(self.x_train, True)
    log_probs = tf.nn.sparse_softmax_cross_entropy_with_logits(
      logits=logits, labels=self.y_train)
    self.loss = tf.reduce_mean(log_probs)

    self.train_preds = tf.argmax(logits, axis=1)
    self.train_preds = tf.to_int32(self.train_preds)
    self.train_acc = tf.equal(self.train_preds, self.y_train)
    self.train_acc = tf.to_int32(self.train_acc)
    self.train_acc = tf.reduce_sum(self.train_acc)

    tf_variables = [var
        for var in tf.trainable_variables() if var.name.startswith(self.name)]
    self.num_vars = count_model_params(tf_variables)
    print("-" * 80)
    for var in tf_variables:
      print(var)

    self.global_step = tf.Variable(
      0, dtype=tf.int32, trainable=False, name="global_step")
    self.train_op, self.lr, self.grad_norm, self.optimizer = get_train_ops(
      self.loss,
      tf_variables,
      self.global_step,
      clip_mode=self.clip_mode,
      grad_bound=self.grad_bound,
      l2_reg=self.l2_reg,
      lr_init=self.lr_init,
      lr_dec_start=self.lr_dec_start,
      lr_dec_every=self.lr_dec_every,
      lr_dec_rate=self.lr_dec_rate,
      optim_algo=self.optim_algo,
      sync_replicas=self.sync_replicas,
      num_aggregate=self.num_aggregate,
      num_replicas=self.num_replicas)

  def _build_valid(self):
    if self.x_valid is not None:
      print("-" * 80)
      print("Build valid graph")
      logits = self._model(self.x_valid, False, reuse=True)
      self.valid_preds = tf.argmax(logits, axis=1)
      self.valid_preds = tf.to_int32(self.valid_preds)
      self.valid_acc = tf.equal(self.valid_preds, self.y_valid)
      self.valid_acc = tf.to_int32(self.valid_acc)
      self.valid_acc = tf.reduce_sum(self.valid_acc)

  def _build_test(self):
    print("-" * 80)
    print("Build test graph")
    logits = self._model(self.x_test, False, reuse=True)
    self.test_preds = tf.argmax(logits, axis=1)
    self.test_preds = tf.to_int32(self.test_preds)
    self.test_acc = tf.equal(self.test_preds, self.y_test)
    self.test_acc = tf.to_int32(self.test_acc)
    self.test_acc = tf.reduce_sum(self.test_acc)

  def build_valid_rl(self, shuffle=False):
    print("-" * 80)
    print("Build valid graph on shuffled data")
    if self.dataset == "stacking":
      #TODO
      x_valid_shuffle, y_valid_shuffle = self.x_valid, self.y_valid
    else:
      with tf.device("/cpu:0"):
        # shuffled valid data: for choosing validation model
        if not shuffle and self.data_format == "NCHW":
          self.images["valid_original"] = np.transpose(
            self.images["valid_original"], [0, 3, 1, 2])
        x_valid_shuffle, y_valid_shuffle = tf.train.shuffle_batch(
          [self.images["valid_original"], self.labels["valid_original"]],
          batch_size=self.batch_size,
          capacity=25000,
          enqueue_many=True,
          min_after_dequeue=0,
          num_threads=16,
          seed=self.seed,
          allow_smaller_final_batch=True,
        )

        def _pre_process(x):
          x = tf.pad(x, [[4, 4], [4, 4], [0, 0]])
          x = tf.random_crop(x, list(x.get_shape()), seed=self.seed)
          x = tf.image.random_flip_left_right(x, seed=self.seed)
          if self.data_format == "NCHW":
            x = tf.transpose(x, [2, 0, 1])

          return x

        if shuffle:
          x_valid_shuffle = tf.map_fn(_pre_process, x_valid_shuffle,
                                      back_prop=False)

    logits = self._model(x_valid_shuffle, False, reuse=True)
    valid_shuffle_preds = tf.argmax(logits, axis=1)
    valid_shuffle_preds = tf.to_int32(valid_shuffle_preds)
    self.valid_shuffle_acc = tf.equal(valid_shuffle_preds, y_valid_shuffle)
    self.valid_shuffle_acc = tf.to_int32(self.valid_shuffle_acc)
    self.valid_shuffle_acc = tf.reduce_sum(self.valid_shuffle_acc)

  def _model(self, images, is_training, reuse=None):
    raise NotImplementedError("Abstract method")<|MERGE_RESOLUTION|>--- conflicted
+++ resolved
@@ -91,11 +91,7 @@
         print("datadir------------", images["path"])
         file_names = glob.glob(os.path.expanduser(images["path"]))
         np.random.seed(0)
-<<<<<<< HEAD
         val_test_size = 200
-=======
-        val_test_size = self.valid_set_size
->>>>>>> b774b87b
         train_data = file_names[val_test_size*2:]
         validation_data = file_names[val_test_size:val_test_size*2]
         test_data = file_names[:val_test_size]
