--- conflicted
+++ resolved
@@ -933,16 +933,6 @@
         normal_arc = []
         reduce_arc = []
         for batch_id in range(num_batches):
-<<<<<<< HEAD
-            if batch_id == 0:
-                if feed_dict is None:
-                    feed_dict = {}
-                # print the arc if we're on batch 0
-                feed_dict['print_arc'] = self.print_arc
-            elif batch_id == 1 and feed_dict is not None and 'print_arc' in feed_dict:
-                # remove the print arc tensor if we're on batch 1
-                feed_dict.pop('print_arc', None)
-=======
             # if batch_id == 0:
             #     if feed_dict is None:
             #         feed_dict = {}
@@ -951,7 +941,6 @@
             # elif batch_id == 1 and feed_dict is not None and 'print_arc' in feed_dict:
             #     # remove the print arc tensor if we're on batch 1
             #     feed_dict.pop('print_arc', None)
->>>>>>> 5eb698b6
             if self.fixed_arc is None:
                 acc, acc_5_7_5, acc_1_15, acc_2_30, acc_4_60, acc_8_120, acc_16_240, acc_32_360, cart_error, angle_error, mse, mae = sess.run(
                     [acc_op, acc_op_5mm_7_5deg, acc_op_1cm_15deg, acc_op_2_30, acc_op_4_60, acc_op_8_120, acc_op_16cm_240deg, acc_op_32cm_360deg, cart_op, ang_er_op, mse_op, mae_op], feed_dict=feed_dict)
