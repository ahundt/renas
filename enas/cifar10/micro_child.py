from __future__ import absolute_import
from __future__ import division
from __future__ import print_function

import os
import sys
import traceback

import numpy as np
import tensorflow as tf

from enas.cifar10.models import Model
from enas.cifar10.image_ops import conv
from enas.cifar10.image_ops import fully_connected
from enas.cifar10.image_ops import norm
from enas.cifar10.image_ops import batch_norm_with_mask
from enas.cifar10.image_ops import relu
from enas.cifar10.image_ops import max_pool
from enas.cifar10.image_ops import drop_path
from enas.cifar10.image_ops import global_max_pool

from enas.utils import count_model_params
from enas.utils import get_train_ops
from enas.common_ops import create_weight

import grasp_metrics


class MicroChild(Model):
    def __init__(self,
                 images,
                 labels,
                 use_aux_heads=False,
                 cutout_size=None,
                 fixed_arc=None,
                 num_layers=2,
                 num_cells=5,
                 out_filters=24,
                 keep_prob=1.0,
                 drop_path_keep_prob=None,
                 batch_size=32,
                 clip_mode=None,
                 grad_bound=None,
                 l2_reg=1e-4,
                 lr_init=0.1,
                 lr_dec_start=0,
                 lr_dec_every=10000,
                 lr_dec_rate=0.1,
                 lr_cosine=False,
                 lr_max=None,
                 lr_min=None,
                 lr_T_0=None,
                 lr_T_mul=None,
                 num_epochs=None,
                 optim_algo=None,
                 sync_replicas=False,
                 num_aggregate=None,
                 num_replicas=None,
                 data_format="NHWC",
                 name="child",
                 valid_set_size=32,
                 image_shape=(32, 32, 3),
                 translation_only=False,
                 rotation_only=False,
                 stacking_reward=False,
                 dataset="cifar",
                 data_base_path="",
                 output_dir="",
                 pool_distance=2,
                 **kwargs
                 ):

        super(self.__class__, self).__init__(
            images,
            labels,
            cutout_size=cutout_size,
            batch_size=batch_size,
            clip_mode=clip_mode,
            grad_bound=grad_bound,
            l2_reg=l2_reg,
            lr_init=lr_init,
            lr_dec_start=lr_dec_start,
            lr_dec_every=lr_dec_every,
            lr_dec_rate=lr_dec_rate,
            keep_prob=keep_prob,
            optim_algo=optim_algo,
            sync_replicas=sync_replicas,
            num_aggregate=num_aggregate,
            num_replicas=num_replicas,
            data_format=data_format,
            name=name,
            valid_set_size=valid_set_size,
            image_shape=image_shape,
            translation_only=translation_only,
            rotation_only=rotation_only,
            stacking_reward=stacking_reward,
            data_base_path=data_base_path,
            dataset=dataset)

        if self.data_format == "NHWC":
            self.actual_data_format = "channels_last"
        elif self.data_format == "NCHW":
            self.actual_data_format = "channels_first"
        else:
            raise ValueError(
                "Unknown data_format '{0}'".format(self.data_format))

        self.use_aux_heads = use_aux_heads
        self.num_epochs = num_epochs
        self.num_train_steps = self.num_epochs * self.num_train_batches
        self.drop_path_keep_prob = drop_path_keep_prob
        self.lr_cosine = lr_cosine
        self.lr_max = lr_max
        self.lr_min = lr_min
        self.lr_T_0 = lr_T_0
        self.lr_T_mul = lr_T_mul
        self.out_filters = out_filters
        self.num_layers = num_layers
        self.num_cells = num_cells
        self.fixed_arc = fixed_arc
        self.translation_only = translation_only
        self.rotation_only = rotation_only
        self.stacking_reward = stacking_reward
        self.data_base_path = data_base_path
        self.verbose = 0
        self.output_dir = output_dir

        self.global_step = tf.Variable(
            0, dtype=tf.int32, trainable=False, name="global_step")

        if self.drop_path_keep_prob is not None:
            assert num_epochs is not None, "Need num_epochs to drop_path"

        self.pool_distance = pool_distance
        # pool_distance was originally based on the number of layers
        # pool_distance = self.num_layers // 3
        # self.pool_layers = [pool_distance, 2 * pool_distance + 1]

        self.pool_layers = []
        for layer_num in range(self.num_layers):
            if layer_num != 0 and layer_num % pool_distance == 0:
                self.pool_layers += [layer_num]

        if self.use_aux_heads:
            if len(self.pool_layers) > 2:
                pool_index = int(len(self.pool_layers) / 2)
                self.aux_head_indices = [self.pool_layers[pool_index] + 1]
            else:
                self.aux_head_indices = [self.pool_layers[-1] + 1]

    def _factorized_reduction(self, x, out_filters, stride, is_training):
        """Reduces the shape of x without information loss due to striding."""
        assert out_filters % 2 == 0, (
            "Need even number of filters when using this factorized\
                reduction.")
        if stride == 1:
            with tf.variable_scope("path_conv"):
                inp_c = self._get_C(x)
                w = create_weight("w", [1, 1, inp_c, out_filters])
                x = tf.nn.conv2d(x, w, [1, 1, 1, 1], "SAME",
                                 data_format=self.data_format)
                x = norm(x, is_training=is_training, data_format=self.data_format, norm_type="batch")
                return x

        stride_spec = self._get_strides(stride)
        # Skip path 1
        path1 = tf.nn.max_pool(
            x, [1, 1, 1, 1], stride_spec, "VALID",
            data_format=self.data_format)
        with tf.variable_scope("path1_conv"):
            inp_c = self._get_C(path1)
            w = create_weight("w", [1, 1, inp_c, out_filters // 2])
            path1 = tf.nn.conv2d(path1, w, [1, 1, 1, 1], "VALID",
                                 data_format=self.data_format)

        # Skip path 2
        # First pad with 0"s on the right and bottom, then shift the filter to
        # include those 0"s that were added.
        if self.data_format == "NHWC":
            pad_arr = [[0, 0], [0, 1], [0, 1], [0, 0]]
            path2 = tf.pad(x, pad_arr)[:, 1:, 1:, :]
            concat_axis = 3
        else:
            pad_arr = [[0, 0], [0, 0], [0, 1], [0, 1]]
            path2 = tf.pad(x, pad_arr)[:, :, 1:, 1:]
            concat_axis = 1

        path2 = tf.nn.max_pool(
            path2, [1, 1, 1, 1], stride_spec, "VALID",
            data_format=self.data_format)
        with tf.variable_scope("path2_conv"):
            inp_c = self._get_C(path2)
            w = create_weight("w", [1, 1, inp_c, out_filters // 2])
            path2 = tf.nn.conv2d(path2, w, [1, 1, 1, 1], "VALID",
                                 data_format=self.data_format)

        # Concat and apply BN
        final_path = tf.concat(values=[path1, path2], axis=concat_axis)
        final_path = norm(final_path, is_training=is_training,
                          data_format=self.data_format, norm_type="batch")

        return final_path

    def _get_C(self, x):
        """
        Args:
          x: tensor of shape [N, H, W, C] or [N, C, H, W]
        """
        if self.data_format == "NHWC":
            assert x.get_shape().as_list()[3] is not None
            return x.get_shape()[3].value
        elif self.data_format == "NCHW":
            assert x.get_shape().as_list()[1] is not None
            return x.get_shape()[1].value
        else:
            raise ValueError(
                "Unknown data_format '{0}'".format(self.data_format))

    def _get_HW(self, x):
        """
        Args:
          x: tensor of shape [N, H, W, C] or [N, C, H, W]
        """
        assert x.get_shape().as_list()[2] is not None
        return x.get_shape()[2].value

    def _get_strides(self, stride):
        """
        Args:
          x: tensor of shape [N, H, W, C] or [N, C, H, W]
        """
        if self.data_format == "NHWC":
            return [1, stride, stride, 1]
        elif self.data_format == "NCHW":
            return [1, 1, stride, stride]
        else:
            raise ValueError(
                "Unknown data_format '{0}'".format(self.data_format))

    def _apply_drop_path(self, x, layer_id):
        drop_path_keep_prob = self.drop_path_keep_prob

        layer_ratio = float(layer_id + 1) / (self.num_layers + 2)
        drop_path_keep_prob = 1.0 - layer_ratio * (1.0 - drop_path_keep_prob)

        step_ratio = tf.to_float(self.global_step + 1) / \
            tf.to_float(self.num_train_steps)
        step_ratio = tf.minimum(1.0, step_ratio)
        drop_path_keep_prob = 1.0 - step_ratio * (1.0 - drop_path_keep_prob)

        x = drop_path(x, drop_path_keep_prob)
        return x

    def _maybe_calibrate_size(self, layers, out_filters, is_training):
        """Makes sure layers[0] and layers[1] have the same shapes."""

        hw = [self._get_HW(layer) for layer in layers]
        c = [self._get_C(layer) for layer in layers]

        with tf.variable_scope("calibrate"):
            x = layers[0]
            if hw[0] != hw[1]:
                assert hw[0] == 2 * hw[1]
                with tf.variable_scope("pool_x"):
                    x = tf.nn.elu(x)
                    x = self._factorized_reduction(
                        x, out_filters, 2, is_training)
            elif c[0] != out_filters:
                with tf.variable_scope("pool_x"):
                    w = create_weight("w", [1, 1, c[0], out_filters])
                    x = tf.nn.elu(x)
                    x = tf.nn.conv2d(x, w, [1, 1, 1, 1], "SAME",
                                     data_format=self.data_format)
                    x = norm(
                        x, is_training=is_training, data_format=self.data_format, norm_type="batch")

            y = layers[1]
            if c[1] != out_filters:
                with tf.variable_scope("pool_y"):
                    w = create_weight("w", [1, 1, c[1], out_filters])
                    y = tf.nn.elu(y)
                    y = tf.nn.conv2d(y, w, [1, 1, 1, 1], "SAME",
                                     data_format=self.data_format)
                    y = norm(
                        y, is_training=is_training, data_format=self.data_format, norm_type="batch")
        return [x, y]

    def _model(self, images, is_training, reuse=False):
        """Compute the logits given the images."""

        # TODO(ahundt) this line doesn't seem correct, because if doing eval with fixed arcs, training should definitely be false
        # if self.fixed_arc is None:
        #     is_training = True

        with tf.variable_scope(self.name, reuse=reuse):
            # the first two inputs
            input_channels = self._get_C(images)
            print("channels--------------------------", input_channels)
            with tf.variable_scope("stem_conv"):
                w = create_weight(
                    "w", [input_channels, input_channels, input_channels,
                          self.out_filters * 3])
                x = tf.nn.conv2d(
                    images, w, [1, 1, 1, 1], "SAME",
                    data_format=self.data_format)
                x = norm(x, is_training=is_training, data_format=self.data_format, norm_type="batch")
            if self.data_format == "NHWC":
                split_axis = 3
            elif self.data_format == "NCHW":
                split_axis = 1
            else:
                raise ValueError(
                    "Unknown data_format '{0}'".format(self.data_format))
            layers = [x, x]

            # building layers in the micro space
            out_filters = self.out_filters
            for layer_id in range(self.num_layers + 2):
                with tf.variable_scope("layer_{0}".format(layer_id)):
                    if layer_id not in self.pool_layers:
                        if self.fixed_arc is None:
                            x = self._enas_layer(
                                    layer_id, layers, self.normal_arc, out_filters,
                                    is_training=is_training)
                        else:
                            x = self._fixed_layer(
                                layer_id, layers, self.normal_arc, out_filters,
                                1, is_training=is_training,
                                normal_or_reduction_cell="normal")
                    else:
                        out_filters *= 2
                        if self.fixed_arc is None:
                            x = self._factorized_reduction(
                                x, out_filters, 2, is_training)
                            layers = [layers[-1], x]
                            x = self._enas_layer(
                                layer_id, layers, self.reduce_arc, out_filters,
                                is_training=is_training)
                        else:
                            x = self._fixed_layer(
                                layer_id, layers, self.reduce_arc, out_filters,
                                2, is_training=is_training,
                                normal_or_reduction_cell="reduction")
                    print("Layer {0:>2d}: {1}".format(layer_id, x))
                    layers = [layers[-1], x]

                # auxiliary heads
                self.num_aux_vars = 0
                if (self.use_aux_heads and
                    layer_id in self.aux_head_indices
                        and is_training):
                    print("Using aux_head at layer {0}".format(layer_id))
                    with tf.variable_scope("aux_head"):
                        aux_logits = tf.nn.elu(x)
                        aux_logits = tf.layers.average_pooling2d(
                            aux_logits, [5, 5], [3, 3], "VALID",
                            data_format=self.actual_data_format)
                        with tf.variable_scope("proj"):
                            inp_c = self._get_C(aux_logits)
                            w = create_weight("w", [1, 1, inp_c, 128])
                            aux_logits = tf.nn.conv2d(aux_logits, w,
                                                      [1, 1, 1, 1], "SAME",
                                                      data_format=self.data_format)
                            aux_logits = norm(aux_logits,
                                              is_training=is_training,
                                              data_format=self.data_format, norm_type="batch")
                            aux_logits = tf.nn.elu(aux_logits)

                        with tf.variable_scope("avg_pool"):
                            inp_c = self._get_C(aux_logits)
                            hw = self._get_HW(aux_logits)
                            w = create_weight("w", [hw, hw, inp_c, 768])
                            aux_logits = tf.nn.conv2d(aux_logits, w, [1, 1, 1, 1], "SAME",
                                                      data_format=self.data_format)
                            aux_logits = norm(aux_logits,  is_training=is_training,
                                              data_format=self.data_format, norm_type="batch")
                            aux_logits = tf.nn.elu(aux_logits)

                        with tf.variable_scope("fc"):
                            aux_logits = global_max_pool(aux_logits,
                                                         data_format=self.data_format)
                            inp_c = aux_logits.get_shape()[1].value
                            w = create_weight("w", [inp_c, self.num_classes])
                            aux_logits = tf.matmul(aux_logits, w)
                            self.aux_logits = aux_logits

                    aux_head_variables = [
                        var for var in tf.trainable_variables() if (
                            var.name.startswith(self.name) and "aux_head" in var.name)]
                    self.num_aux_vars = count_model_params(aux_head_variables)
                    print("Aux head uses {0} params".format(self.num_aux_vars))

            x = tf.nn.elu(x)
            x = global_max_pool(x, data_format=self.data_format)
            if is_training and self.keep_prob is not None and self.keep_prob < 1.0:
                x = tf.nn.dropout(x, self.keep_prob)
            with tf.variable_scope("fc"):
                inp_c = x.get_shape()[1]
                # print("inp_c--------------",inp_c)
                # print("shape x model --------------", x.shape)
                w = create_weight("w", [inp_c, self.num_classes])
                x = tf.matmul(x, w)
        return x

    def _fixed_conv(self, x, f_size, out_filters, stride, is_training,
                    stack_convs=2):
        """Apply fixed convolution.

        Args:
          stacked_convs: number of separable convs to apply.
        """

        for conv_id in range(stack_convs):
            inp_c = self._get_C(x)
            if conv_id == 0:
                strides = self._get_strides(stride)
            else:
                strides = [1, 1, 1, 1]

            with tf.variable_scope("sep_conv_{}".format(conv_id)):
                w_depthwise = create_weight(
                    "w_depth", [f_size, f_size, inp_c, 1])
                w_pointwise = create_weight(
                    "w_point", [1, 1, inp_c, out_filters])
                x = tf.nn.elu(x)
                x = tf.nn.separable_conv2d(
                    x,
                    depthwise_filter=w_depthwise,
                    pointwise_filter=w_pointwise,
                    strides=strides, padding="SAME", data_format=self.data_format)
                x = norm(x, is_training=is_training, data_format=self.data_format, norm_type="batch")

        return x

    def _fixed_combine(self, layers, used, out_filters, is_training,
                       normal_or_reduction_cell="normal"):
        """Adjust if necessary.

        Args:
          layers: a list of tf tensors of size [NHWC] of [NCHW].
          used: a numpy tensor, [0] means not used.
        """

        out_hw = min([self._get_HW(layer)
                      for i, layer in enumerate(layers) if used[i] == 0])
        out = []

        with tf.variable_scope("final_combine"):
            for i, layer in enumerate(layers):
                if used[i] == 0:
                    hw = self._get_HW(layer)
                    if hw > out_hw:
                        assert hw == out_hw * \
                            2, ("i_hw={0} != {1}=o_hw".format(hw, out_hw))
                        with tf.variable_scope("calibrate_{0}".format(i)):
                            x = self._factorized_reduction(
                                layer, out_filters, 2, is_training)
                    else:
                        x = layer
                    out.append(x)

            if self.data_format == "NHWC":
                out = tf.concat(out, axis=3)
            elif self.data_format == "NCHW":
                out = tf.concat(out, axis=1)
            else:
                raise ValueError(
                    "Unknown data_format '{0}'".format(self.data_format))

        return out

    def _fixed_layer(self, layer_id, prev_layers, arc, out_filters, stride,
                     is_training, normal_or_reduction_cell="normal"):
        """
        Args:
          prev_layers: cache of previous layers. for skip connections
          is_training: for batch_norm
        """

        assert len(prev_layers) == 2
        layers = [prev_layers[0], prev_layers[1]]
        layers = self._maybe_calibrate_size(layers, out_filters,
                                            is_training=is_training)

        with tf.variable_scope("layer_base"):
            x = layers[1]
            inp_c = self._get_C(x)
            w = create_weight("w", [1, 1, inp_c, out_filters])
            x = tf.nn.elu(x)
            x = tf.nn.conv2d(x, w, [1, 1, 1, 1], "SAME",
                             data_format=self.data_format)
            x = norm(x, is_training=is_training, data_format=self.data_format, norm_type="batch")
            layers[1] = x

        used = np.zeros([self.num_cells + 2], dtype=np.int32)
        f_sizes = [3, 5]
        for cell_id in range(self.num_cells):
            with tf.variable_scope("cell_{}".format(cell_id)):
                x_id = arc[4 * cell_id]
                used[x_id] += 1
                x_op = arc[4 * cell_id + 1]
                x = layers[x_id]
                x_stride = stride if x_id in [0, 1] else 1
                with tf.variable_scope("x_conv"):
                    if x_op in [0, 1]:
                        f_size = f_sizes[x_op]
                        x = self._fixed_conv(
                            x, f_size, out_filters, x_stride, is_training)
                    elif x_op in [2, 3]:
                        inp_c = self._get_C(x)
                        if x_op == 2:
                            x = tf.layers.average_pooling2d(
                                x, [3, 3], [x_stride, x_stride], "SAME",
                                data_format=self.actual_data_format)
                        else:
                            x = tf.layers.max_pooling2d(
                                x, [3, 3], [x_stride, x_stride], "SAME",
                                data_format=self.actual_data_format)
                        if inp_c != out_filters:
                            w = create_weight("w", [1, 1, inp_c, out_filters])
                            x = tf.nn.elu(x)
                            x = tf.nn.conv2d(x, w, [1, 1, 1, 1], "SAME",
                                             data_format=self.data_format)
                            x = norm(
                                x, is_training=is_training, data_format=self.data_format, norm_type="batch")
                    else:
                        inp_c = self._get_C(x)
                        if x_stride > 1:
                            assert x_stride == 2
                            x = self._factorized_reduction(
                                x, out_filters, 2, is_training)
                        if inp_c != out_filters:
                            w = create_weight("w", [1, 1, inp_c, out_filters])
                            x = tf.nn.elu(x)
                            x = tf.nn.conv2d(
                                x, w, [1, 1, 1, 1], "SAME", data_format=self.data_format)
                            x = norm(
                                x, is_training=is_training, data_format=self.data_format, norm_type="batch")
                    if (x_op in [0, 1, 2, 3] and
                        self.drop_path_keep_prob is not None and
                            is_training):
                        x = self._apply_drop_path(x, layer_id)

                y_id = arc[4 * cell_id + 2]
                used[y_id] += 1
                y_op = arc[4 * cell_id + 3]
                y = layers[y_id]
                y_stride = stride if y_id in [0, 1] else 1
                with tf.variable_scope("y_conv"):
                    if y_op in [0, 1]:
                        f_size = f_sizes[y_op]
                        y = self._fixed_conv(
                            y, f_size, out_filters, y_stride, is_training)
                    elif y_op in [2, 3]:
                        inp_c = self._get_C(y)
                        if y_op == 2:
                            y = tf.layers.average_pooling2d(
                                y, [3, 3], [y_stride, y_stride], "SAME",
                                data_format=self.actual_data_format)
                        else:
                            y = tf.layers.max_pooling2d(
                                y, [3, 3], [y_stride, y_stride], "SAME",
                                data_format=self.actual_data_format)
                        if inp_c != out_filters:
                            w = create_weight("w", [1, 1, inp_c, out_filters])
                            y = tf.nn.elu(y)
                            y = tf.nn.conv2d(y, w, [1, 1, 1, 1], "SAME",
                                             data_format=self.data_format)
                            y = norm(
                                y, is_training=is_training, data_format=self.data_format, norm_type="batch")
                    else:
                        inp_c = self._get_C(y)
                        if y_stride > 1:
                            assert y_stride == 2
                            y = self._factorized_reduction(
                                y, out_filters, 2, is_training)
                        if inp_c != out_filters:
                            w = create_weight("w", [1, 1, inp_c, out_filters])
                            y = tf.nn.elu(y)
                            y = tf.nn.conv2d(y, w, [1, 1, 1, 1], "SAME",
                                             data_format=self.data_format)
                            y = norm(
                                y, is_training=is_training, data_format=self.data_format, norm_type="batch")

                    if (y_op in [0, 1, 2, 3] and
                        self.drop_path_keep_prob is not None and
                            is_training):
                        y = self._apply_drop_path(y, layer_id)

                out = x + y
                layers.append(out)
        out = self._fixed_combine(layers, used, out_filters, is_training=is_training,
                                  normal_or_reduction_cell=normal_or_reduction_cell)

        return out

    def _enas_cell(self, x, curr_cell, prev_cell, op_id, out_filters, is_training):
        """Performs an enas operation specified by op_id."""

        num_possible_inputs = curr_cell + 1

        with tf.variable_scope("avg_pool"):
            avg_pool = tf.layers.average_pooling2d(
                x, [3, 3], [1, 1], "SAME", data_format=self.actual_data_format)
            avg_pool_c = self._get_C(avg_pool)
            if avg_pool_c != out_filters:
                with tf.variable_scope("conv"):
                    w = create_weight(
                        "w", [num_possible_inputs, avg_pool_c * out_filters])
                    w = w[prev_cell]
                    w = tf.reshape(w, [1, 1, avg_pool_c, out_filters])
                    avg_pool = tf.nn.elu(avg_pool)
                    avg_pool = tf.nn.conv2d(avg_pool, w, strides=[1, 1, 1, 1],
                                            padding="SAME", data_format=self.data_format)
                    avg_pool = norm(avg_pool, is_training=is_training,
                                    data_format=self.data_format, norm_type="batch")

        with tf.variable_scope("max_pool"):
            max_pool = tf.layers.max_pooling2d(
                x, [3, 3], [1, 1], "SAME", data_format=self.actual_data_format)
            max_pool_c = self._get_C(max_pool)
            if max_pool_c != out_filters:
                with tf.variable_scope("conv"):
                    w = create_weight(
                        "w", [num_possible_inputs, max_pool_c * out_filters])
                    w = w[prev_cell]
                    w = tf.reshape(w, [1, 1, max_pool_c, out_filters])
                    max_pool = tf.nn.elu(max_pool)
                    max_pool = tf.nn.conv2d(max_pool, w, strides=[1, 1, 1, 1],
                                            padding="SAME", data_format=self.data_format)
                    max_pool = norm(max_pool, is_training=is_training,
                                    data_format=self.data_format, norm_type="batch")

        x_c = self._get_C(x)
        if x_c != out_filters:
            with tf.variable_scope("x_conv"):
                w = create_weight(
                    "w", [num_possible_inputs, x_c * out_filters])
                w = w[prev_cell]
                w = tf.reshape(w, [1, 1, x_c, out_filters])
                x = tf.nn.elu(x)
                x = tf.nn.conv2d(x, w, strides=[1, 1, 1, 1], padding="SAME",
                                 data_format=self.data_format)
                x = norm(x, is_training=is_training,
                         data_format=self.data_format, norm_type="batch")

        out = [
            self._enas_conv(x, curr_cell, prev_cell, 3, out_filters, is_training=is_training),
            self._enas_conv(x, curr_cell, prev_cell, 5, out_filters, is_training=is_training),
            avg_pool,
            max_pool,
            x,
        ]

        out = tf.stack(out, axis=0)
        if self.verbose > 0:
            print('-' * 80)
            shape_list = out.get_shape().as_list()
            print('_enas_cell::cell op_id: ' + str(op_id) + ' out shape: ' + str(shape_list) + ' data_format: ' + str(self.data_format))
            for line in traceback.format_stack():
                print(line.strip())
        out = out[op_id, :, :, :, :]
        return out

    def _enas_conv(self, x, curr_cell, prev_cell, filter_size, out_filters, is_training,
                   stack_conv=2, norm_type='group'):
        """Performs an enas convolution specified by the relevant parameters."""

        with tf.variable_scope("conv_{0}x{0}".format(filter_size)):
            num_possible_inputs = curr_cell + 2
            for conv_id in range(stack_conv):
                with tf.variable_scope("stack_{0}".format(conv_id)):
                    # create params and pick the correct path
                    inp_c = self._get_C(x)
                    w_depthwise = create_weight(
                        "w_depth", [num_possible_inputs, filter_size * filter_size * inp_c])
                    w_depthwise = w_depthwise[prev_cell, :]
                    w_depthwise = tf.reshape(
                        w_depthwise, [filter_size, filter_size, inp_c, 1])

                    w_pointwise = create_weight(
                        "w_point", [num_possible_inputs, inp_c * out_filters])
                    w_pointwise = w_pointwise[prev_cell, :]
                    w_pointwise = tf.reshape(
                        w_pointwise, [1, 1, inp_c, out_filters])

                    # the computations
                    x = tf.nn.elu(x)
                    x = tf.nn.separable_conv2d(
                        x,
                        depthwise_filter=w_depthwise,
                        pointwise_filter=w_pointwise,
                        strides=[1, 1, 1, 1], padding="SAME",
                        data_format=self.data_format)
                    x = norm(x, is_training=is_training, norm_type="batch")
        return x

    def _enas_layer(self, layer_id, prev_layers, arc, out_filters, is_training):
        """
        Args:
          layer_id: current layer
          prev_layers: cache of previous layers. for skip connections
          start_idx: where to start looking at. technically, we can infer this
            from layer_id, but why bother...
        """

        assert len(prev_layers) == 2, "need exactly 2 inputs"
        layers = [prev_layers[0], prev_layers[1]]
        layers = self._maybe_calibrate_size(
            layers, out_filters, is_training=is_training)
        used = []
        for cell_id in range(self.num_cells):
            prev_layers = tf.stack(layers, axis=0)
            with tf.variable_scope("cell_{0}".format(cell_id)):
                with tf.variable_scope("x"):
                    x_id = arc[4 * cell_id]
                    x_op = arc[4 * cell_id + 1]
                    x = prev_layers[x_id, :, :, :, :]
                    x = self._enas_cell(x, cell_id, x_id, x_op, out_filters, is_training=is_training)
                    x_used = tf.one_hot(
                        x_id, depth=self.num_cells + 2, dtype=tf.int32)

                with tf.variable_scope("y"):
                    y_id = arc[4 * cell_id + 2]
                    y_op = arc[4 * cell_id + 3]
                    y = prev_layers[y_id, :, :, :, :]
                    y = self._enas_cell(y, cell_id, y_id, y_op, out_filters, is_training=is_training)
                    y_used = tf.one_hot(
                        y_id, depth=self.num_cells + 2, dtype=tf.int32)

                out = x + y
                used.extend([x_used, y_used])
                layers.append(out)
                if self.verbose > 0:
                    print('-' * 80)
                    shape_list = out.get_shape().as_list()
                    print('_enas_layer::cell cell_id: ' + str(cell_id) + ' out shape: ' + str(shape_list) + ' data_format: ' + str(self.data_format))
                    for line in traceback.format_stack():
                        print(line.strip())

        used = tf.add_n(used)
        indices = tf.where(tf.equal(used, 0))
        indices = tf.to_int32(indices)
        indices = tf.reshape(indices, [-1])
        num_outs = tf.size(indices)
        out = tf.stack(layers, axis=0)
        out = tf.gather(out, indices, axis=0)

        inp = prev_layers[0]
        # get shape as an integer list,
        # this is necessary to prevent some shape information being lost
        # in the transpose/reshape below
        inp_shape_list = inp.get_shape().as_list()
        if self.verbose > 0:
            print('-' * 80)
            print('_enas_layer::inp tensor: ' + str(inp) + ' shape: ' + str(inp_shape_list) + ' data_format: ' + str(self.data_format))
            out_shape_list = out.get_shape().as_list()
            print('_enas_layer::out tensor: ' + str(out) + ' shape: ' + str(out_shape_list) + ' data_format: ' + str(self.data_format))
            print('_enas_layer::num_outs: ' + str(num_outs) + ' _enas_layer::out_filters: ' + str(out_filters))
            for line in traceback.format_stack():
                print(line.strip())
        if self.data_format == "NHWC":
            N = tf.shape(inp)[0]
            H = inp_shape_list[1]
            W = inp_shape_list[2]
            C = inp_shape_list[3]
            out = tf.transpose(out, [1, 2, 3, 0, 4])
            out = tf.reshape(out, [N, H, W, num_outs * out_filters])
        elif self.data_format == "NCHW":
            N = tf.shape(inp)[0]
            C = inp_shape_list[1]
            H = inp_shape_list[2]
            W = inp_shape_list[3]
            out = tf.transpose(out, [1, 0, 2, 3, 4])
            out = tf.reshape(out, [N, num_outs * out_filters, H, W])
        else:
            raise ValueError(
                "Unknown data_format '{0}'".format(self.data_format))

        with tf.variable_scope("final_conv"):
            if self.verbose > 0:
                print('-' * 80)
                shape_list = out.get_shape().as_list()
                print('_enas_layer::final_conv out shape: ' + str(shape_list) + ' data_format: ' + str(self.data_format))
                for line in traceback.format_stack():
                    print(line.strip())
            w = create_weight(
                "w", [self.num_cells + 2, out_filters * out_filters])
            w = tf.gather(w, indices, axis=0)
            w = tf.reshape(w, [1, 1, num_outs * out_filters, out_filters])
            out = tf.nn.elu(out)
            out = tf.nn.conv2d(out, w, strides=[1, 1, 1, 1], padding="SAME",
                               data_format=self.data_format)
            out = norm(out, is_training=is_training,
                       data_format=self.data_format, norm_type="batch")

        out = tf.reshape(out, tf.shape(prev_layers[0]))

        return out

    # override
    def eval_once(self, sess, eval_set, feed_dict=None, verbose=False):
        """Expects self.acc and self.global_step to be defined.

        Args:
          sess: tf.Session() or one of its wrap arounds.
          feed_dict: can be used to give more information to sess.run().
          eval_set: "valid" or "test"
        """

        assert self.global_step is not None
        global_step = sess.run(self.global_step)
        print("Eval {} set at {}".format(eval_set, global_step))

        if eval_set == "valid":
            assert self.x_valid is not None
            assert self.valid_acc is not None
            num_examples = self.num_valid_examples
            num_batches = self.num_valid_batches
            acc_op = self.valid_acc
            acc_op_5mm_7_5deg = self.valid_acc_5mm_7_5deg
            acc_op_1cm_15deg = self.valid_acc_1cm_15deg
            acc_op_2_30 = self.valid_acc_2cm_30deg
            acc_op_4_60 = self.valid_acc_4cm_60deg
            acc_op_8_120 = self.valid_acc_8cm_120deg
            acc_op_16cm_240deg = self.valid_acc_16cm_240deg
            acc_op_32cm_360deg = self.valid_acc_32cm_360deg
            cart_op = self.valid_cart_error
            ang_er_op = self.valid_angle_error
            mse_op = self.valid_loss
            mae_op = self.valid_mae
            csvfile = self.output_dir + "/valid_metrics.csv"
        elif eval_set == "test":
            assert self.test_acc is not None
            num_examples = self.num_test_examples
            num_batches = self.num_test_batches
            acc_op = self.test_acc
            acc_op_5mm_7_5deg = self.test_acc_5mm_7_5deg
            acc_op_1cm_15deg = self.test_acc_1cm_15deg
            acc_op_2_30 = self.test_acc_2cm_30deg
            acc_op_4_60 = self.test_acc_4cm_60deg
            acc_op_8_120 = self.test_acc_8cm_120deg
            acc_op_16cm_240deg = self.test_acc_16cm_240deg
            acc_op_32cm_360deg = self.test_acc_32cm_360deg
            ang_er_op = self.test_angle_error
            cart_op = self.test_cart_error
            mse_op = self.test_loss
            mae_op = self.test_mae
            csvfile = self.output_dir + "/test_metrics.csv"
        else:
            raise NotImplementedError("Unknown eval_set '{}'".format(eval_set))

        total_acc = 0
        total_acc_5mm_7_5deg = 0
        total_acc_1cm_15deg = 0
        total_acc_2_30 = 0
        total_acc_4_60 = 0
        total_acc_8_120 = 0
        total_acc_16cm_240deg = 0
        total_acc_32cm_360deg = 0
        total_cart_error = 0
        total_mae = 0
        total_mse = 0
        total_exp = 0
        total_angle_error = 0
        normal_arc = []
        reduce_arc = []
        for batch_id in range(num_batches):
            if batch_id == 0:
                if feed_dict is None:
                    feed_dict = {}
                # print the arc if we're on batch 0
                feed_dict['print_arc'] = self.print_arc
            elif batch_id == 1 and feed_dict is not None and 'print_arc' in feed_dict:
                # remove the print arc tensor if we're on batch 1
                feed_dict.pop('print_arc', None)
            if self.fixed_arc is None:
                acc, acc_5_7_5, acc_1_15, acc_2_30, acc_4_60, acc_8_120, acc_16_240, acc_32_360, cart_error, angle_error, mse, mae = sess.run(
                    [acc_op, acc_op_5mm_7_5deg, acc_op_1cm_15deg, acc_op_2_30, acc_op_4_60, acc_op_8_120, acc_op_16cm_240deg, acc_op_32cm_360deg, cart_op, ang_er_op, mse_op, mae_op], feed_dict=feed_dict)
            else:
                acc, acc_5_7_5, acc_1_15, acc_2_30, acc_4_60, acc_8_120, acc_16_240, acc_32_360, cart_error, angle_error, mse, mae = sess.run(
                    [acc_op, acc_op_5mm_7_5deg, acc_op_1cm_15deg, acc_op_2_30, acc_op_4_60, acc_op_8_120, acc_op_16cm_240deg, acc_op_32cm_360deg, cart_op, ang_er_op, mse_op, mae_op], feed_dict=feed_dict)
            total_acc += acc
            total_acc_5mm_7_5deg += acc_5_7_5
            total_acc_1cm_15deg += acc_1_15
            total_acc_2_30 += acc_2_30
            total_acc_4_60 += acc_4_60
            total_acc_8_120 += acc_8_120
            total_acc_16cm_240deg += acc_16_240
            total_acc_32cm_360deg += acc_32_360
            total_cart_error += cart_error
            total_angle_error += angle_error
            total_mse += mse
            total_mae += mae
            total_exp += self.eval_batch_size
            if verbose:
                sys.stdout.write(
                    "\r{:<5d}/{:>5d}".format(total_acc, total_exp))
        if verbose:
            print("")
        print("{}_accuracy: {:<6.4f}".format(
            eval_set, float(total_acc) / total_exp))
        print("{}_accuracy_5mm_7_5deg: {:<6.4f}".format(
            eval_set, float(total_acc_5mm_7_5deg) / total_exp))
        print("{}_accuracy_1cm_15deg: {:<6.4f}".format(
            eval_set, float(total_acc_1cm_15deg) / total_exp))
        print("{}_accuracy_2cm_30deg: {:<6.4f}".format(
            eval_set, float(total_acc_2_30) / total_exp))
        print("{}_accuracy_4cm_60deg: {:<6.4f}".format(
            eval_set, float(total_acc_4_60) / total_exp))
        print("{}_accuracy_8cm_120deg: {:<6.4f}".format(
            eval_set, float(total_acc_8_120) / total_exp))
        print("{}_accuracy_16cm_240deg: {:<6.4f}".format(
            eval_set, float(total_acc_16cm_240deg) / total_exp))
        print("{}_accuracy_32cm_360deg: {:<6.4f}".format(
            eval_set, float(total_acc_32cm_360deg) / total_exp))
        if self.rotation_only is False and self.stacking_reward is False:
            print("{}_cart_error: {:<6.4f}".format(
                eval_set, float(total_cart_error) / num_batches))
        if self.translation_only is False and self.stacking_reward is False:
            print("{}_angle_error: {:<6.4f}".format(
                eval_set, float(total_angle_error) / num_batches))
        print("{}_mse: {:<6.4f}".format(
            eval_set, float(total_mse) / num_batches))
        print("{}_mae: {:<6.4f}".format(
            eval_set, float(total_mae) / num_batches))
        if self.fixed_arc is None:
            print(eval_set, end=" ")
            print('Eval Architecture:')
            # print(np.reshape(normal_arc, [-1]))
            # print(np.reshape(reduce_arc, [-1]))
            # self.global_step = tf.Print(self.global_step, [self.normal_arc, self.reduce_arc], 'connect_controller(): [normal_arc, reduce_arc]: ', summarize=20)
        csv_row = [total_acc, total_acc_2_30, total_acc_4_60, total_acc_8_120, total_mse, total_mae, total_angle_error, total_cart_error]
        if os.path.exists(csvfile):
            file_mode = 'a'
        else:
            file_mode = 'w+'
        with open(csvfile, file_mode) as fp:
            fp.write("{}, {}, {}, {}, {}, {}, {}, {}, {}, {}, {}, {}\n".format(total_acc, total_acc_2_30, total_acc_4_60, total_acc_8_120, total_mse, total_mae, total_angle_error, total_cart_error))

    # override
    def _build_train(self):
        print("-" * 80)
        print("Build train graph")
        # print("xtrshape-----------------------",self.x_train.shape)
        logits = self._model(self.x_train, is_training=True)
        # tf.Print(logits,[tf.shape(logits),"-----------log"])
        # print("ytrshape-----------", self.y_train)
        if self.dataset == "stacking":
            log_probs = tf.nn.sigmoid(logits)
            self.loss = tf.losses.mean_squared_error(
                labels=self.y_train, predictions=log_probs)
        else:
            activation_fn = tf.nn.sparse_softmax_cross_entropy_with_logits
            log_probs = activation_fn(
                logits=logits, labels=self.y_train)
            self.loss = tf.reduce_mean(log_probs)

        if self.use_aux_heads:
            if self.dataset == "stacking":
                # Check
                log_probs = tf.losses.mean_squared_error(
                    labels=self.y_train, predictions=log_probs)
            else:
                log_probs = activation_fn(
                    logits=self.aux_logits, labels=self.y_train)
            self.aux_loss = tf.reduce_mean(log_probs)
            train_loss = self.loss + 0.4 * self.aux_loss
        else:
            train_loss = self.loss

        if self.dataset == "stacking":
            cast_type = tf.to_float
        else:
            cast_type = tf.to_int32

        if self.dataset == "stacking":
            self.train_preds = tf.nn.sigmoid(logits)
            self.train_acc = grasp_metrics.grasp_acc(
                self.y_train, self.train_preds)
            print("train_acc--------------", self.train_acc)
            self.train_acc = self.train_acc
            self.train_acc = tf.reduce_mean(self.train_acc)

            self.train_acc_5mm_7_5deg = grasp_metrics.grasp_acc_5mm_7_5deg(
                self.y_train, self.train_preds)
            self.train_acc_5mm_7_5deg = tf.reduce_mean(self.train_acc_5mm_7_5deg)

            self.train_acc_1cm_15deg = grasp_metrics.grasp_acc_1cm_15deg(
                self.y_train, self.train_preds)
            self.train_acc_1cm_15deg = tf.reduce_mean(self.train_acc_1cm_15deg)

            self.train_acc_2cm_30deg = grasp_metrics.grasp_acc_2cm_30deg(
                self.y_train, self.train_preds)
            self.train_acc_2cm_30deg = tf.reduce_mean(self.train_acc_2cm_30deg)

            self.train_acc_4cm_60deg = grasp_metrics.grasp_acc_4cm_60deg(
                self.y_train, self.train_preds)
            self.train_acc_4cm_60deg = tf.reduce_mean(self.train_acc_4cm_60deg)

            self.train_acc_8cm_120deg = grasp_metrics.grasp_acc_8cm_120deg(
                self.y_train, self.train_preds)
            self.train_acc_8cm_120deg = tf.reduce_mean(self.train_acc_8cm_120deg)

            self.train_acc_16cm_240deg = grasp_metrics.grasp_acc_16cm_240deg(
                self.y_train, self.train_preds)
            self.train_acc_16cm_240deg = tf.reduce_mean(self.train_acc_16cm_240deg)

            self.train_acc_32cm_360deg = grasp_metrics.grasp_acc_32cm_360deg(
                self.y_train, self.train_preds)
            self.train_acc_32cm_360deg = tf.reduce_mean(self.train_acc_32cm_360deg)

            self.train_cart_error = grasp_metrics.cart_error(
                self.y_train, self.train_preds)
            if self.rotation_only is True or self.stacking_reward is True:
                self.train_cart_error = tf.zeros([1])
            else:
                self.train_cart_error = tf.reduce_mean(self.train_cart_error)
            if self.translation_only is True or self.stacking_reward is True:
                self.train_angle_error = tf.zeros([1])
            else:
                self.train_angle_error = grasp_metrics.angle_error(
                    self.y_train, self.train_preds)
                self.train_angle_error = tf.reduce_mean(self.train_angle_error)
            self.train_mae = tf.metrics.mean_absolute_error(
                self.y_train, self.train_preds)
            self.train_mae = tf.reduce_mean(self.train_mae)

        else:
            self.train_preds = tf.argmax(logits, axis=1)
            self.train_preds = cast_type(self.train_preds)
            # tf.Print(self.train_preds,[tf.shape(self.train_preds),"trainpreds----"])
            # tf.Print(self.y_train,[tf.shape(self.y_train),"ytra==-------------"])
            self.train_acc = tf.equal(self.train_preds, self.y_train)
            self.train_acc = cast_type(self.train_acc)
            self.train_acc = tf.reduce_mean(self.train_acc)
            self.train_cart_error = tf.zeros([1])
            self.train_angle_error = tf.zeros([1])
            self.train_mae = tf.zeros([1])

        tf_variables = [
            var for var in tf.trainable_variables() if (
                var.name.startswith(self.name) and "aux_head" not in var.name)]
        self.num_vars = count_model_params(tf_variables)
        print("Model has {0} params".format(self.num_vars))

        self.train_op, self.lr, self.grad_norm, self.optimizer = get_train_ops(
            train_loss,
            tf_variables,
            self.global_step,
            clip_mode=self.clip_mode,
            grad_bound=self.grad_bound,
            l2_reg=self.l2_reg,
            lr_init=self.lr_init,
            lr_dec_start=self.lr_dec_start,
            lr_dec_every=self.lr_dec_every,
            lr_dec_rate=self.lr_dec_rate,
            lr_cosine=self.lr_cosine,
            lr_max=self.lr_max,
            lr_min=self.lr_min,
            lr_T_0=self.lr_T_0,
            lr_T_mul=self.lr_T_mul,
            num_train_batches=self.num_train_batches,
            optim_algo=self.optim_algo,
            sync_replicas=self.sync_replicas,
            num_aggregate=self.num_aggregate,
            num_replicas=self.num_replicas)

    # override
    def _build_valid(self):
        if self.x_valid is not None:
            print("-" * 80)
            print("Build valid graph")
            logits = self._model(
                self.x_valid, is_training=True, reuse=True)
            if self.dataset == "stacking":
                logits = tf.nn.sigmoid(logits)
                cast_type = tf.to_float
                self.valid_preds = logits
                self.valid_acc = grasp_metrics.grasp_acc(
                    self.y_valid, self.valid_preds)
                self.valid_acc = tf.reduce_sum(self.valid_acc)

                self.valid_acc_5mm_7_5deg = grasp_metrics.grasp_acc_5mm_7_5deg(
                    self.y_valid, self.valid_preds)
                self.valid_acc_5mm_7_5deg = tf.reduce_sum(self.valid_acc_5mm_7_5deg)

                self.valid_acc_1cm_15deg = grasp_metrics.grasp_acc_1cm_15deg(
                    self.y_valid, self.valid_preds)
                self.valid_acc_1cm_15deg = tf.reduce_mean(self.valid_acc_1cm_15deg)

                self.valid_acc_2cm_30deg = grasp_metrics.grasp_acc_2cm_30deg(
                    self.y_valid, self.valid_preds)
                self.valid_acc_2cm_30deg = tf.reduce_sum(self.valid_acc_2cm_30deg)

                self.valid_acc_4cm_60deg = grasp_metrics.grasp_acc_4cm_60deg(
                    self.y_valid, self.valid_preds)
                self.valid_acc_4cm_60deg = tf.reduce_sum(self.valid_acc_4cm_60deg)

                self.valid_acc_8cm_120deg = grasp_metrics.grasp_acc_8cm_120deg(
                    self.y_valid, self.valid_preds)
                self.valid_acc_8cm_120deg = tf.reduce_sum(self.valid_acc_8cm_120deg)

                self.valid_acc_16cm_240deg = grasp_metrics.grasp_acc_16cm_240deg(
                    self.y_valid, self.valid_preds)
                self.valid_acc_16cm_240deg = tf.reduce_mean(self.valid_acc_16cm_240deg)

                self.valid_acc_32cm_360deg = grasp_metrics.grasp_acc_32cm_360deg(
                    self.y_valid, self.valid_preds)
                self.valid_acc_32cm_360deg = tf.reduce_mean(self.valid_acc_32cm_360deg)

                self.valid_loss = tf.reduce_mean(tf.losses.mean_squared_error(
                    labels=self.y_valid, predictions=self.valid_preds))
                self.valid_cart_error = grasp_metrics.cart_error(
                  self.y_valid, self.valid_preds)
                if self.rotation_only is True or self.stacking_reward is True:
                    self.valid_cart_error = tf.zeros([1])
                else:
                    self.valid_cart_error = tf.reduce_mean(self.valid_cart_error)
                if self.translation_only is True or self.stacking_reward is True:
                    self.valid_angle_error = tf.zeros([1])
                else:
                    self.valid_angle_error = grasp_metrics.angle_error(
                        self.y_valid, self.valid_preds)
                    self.valid_angle_error = tf.reduce_mean(self.valid_angle_error)
                self.valid_mae = tf.metrics.mean_absolute_error(
                    self.y_valid, self.valid_preds)
                self.valid_mae = tf.reduce_mean(self.valid_mae)

            else:
                cast_type = tf.to_int32
                self.valid_preds = tf.argmax(logits, axis=1)
                self.valid_preds = cast_type(self.valid_preds)
                self.valid_acc = tf.equal(self.valid_preds, self.y_valid)
                self.valid_acc = cast_type(self.valid_acc)
                self.valid_acc = tf.reduce_sum(self.valid_acc)

    # override
    def _build_test(self):
        print("-" * 80)
        print("Build test graph")
        logits = self._model(self.x_test, is_training=False, reuse=True)
        if self.dataset == "stacking":
            logits = tf.nn.sigmoid(logits)
            cast_type = tf.to_float
            self.test_preds = logits
            self.test_acc = grasp_metrics.grasp_acc(
                self.y_test, self.test_preds)
            self.test_acc = tf.reduce_sum(self.test_acc)

            self.test_acc_5mm_7_5deg = grasp_metrics.grasp_acc_5mm_7_5deg(
                self.y_test, self.test_preds)
            self.test_acc_5mm_7_5deg = tf.reduce_mean(self.test_acc_5mm_7_5deg)

            self.test_acc_1cm_15deg = grasp_metrics.grasp_acc_1cm_15deg(
                self.y_test, self.test_preds)
            self.test_acc_1cm_15deg = tf.reduce_mean(self.test_acc_1cm_15deg)

            self.test_acc_2cm_30deg = grasp_metrics.grasp_acc_2cm_30deg(
                    self.y_test, self.test_preds)
            self.test_acc_2cm_30deg = tf.reduce_sum(self.test_acc_2cm_30deg)

            self.test_acc_4cm_60deg = grasp_metrics.grasp_acc_4cm_60deg(
                self.y_test, self.test_preds)
            self.test_acc_4cm_60deg = tf.reduce_sum(self.test_acc_4cm_60deg)

            self.test_acc_8cm_120deg = grasp_metrics.grasp_acc_8cm_120deg(
                self.y_test, self.test_preds)
            self.test_acc_8cm_120deg = tf.reduce_sum(self.test_acc_8cm_120deg)

            self.test_acc_16cm_240deg = grasp_metrics.grasp_acc_16cm_240deg(
                self.y_test, self.test_preds)
            self.test_acc_16cm_240deg = tf.reduce_mean(self.test_acc_16cm_240deg)

            self.test_acc_32cm_360deg = grasp_metrics.grasp_acc_32cm_360deg(
                self.y_test, self.test_preds)
            self.test_acc_32cm_360deg = tf.reduce_mean(self.test_acc_32cm_360deg)

            self.test_cart_error = grasp_metrics.cart_error(
                self.y_test, self.test_preds)
            if self.rotation_only is True or self.stacking_reward is True:
                self.test_cart_error = tf.zeros([1])
            else:
                self.test_cart_error = tf.reduce_mean(self.test_cart_error)
            if self.translation_only is True or self.stacking_reward is True:
                self.test_angle_error = tf.zeros([1])
            else:
                self.test_angle_error = grasp_metrics.angle_error(
                    self.y_test, self.test_preds)
                self.test_angle_error = tf.reduce_mean(self.test_angle_error)
            self.test_mae = tf.metrics.mean_absolute_error(
                self.y_test, self.test_preds)
            self.test_mae = tf.reduce_mean(self.test_mae)
            self.test_loss = tf.reduce_mean(tf.losses.mean_squared_error(
                    labels=self.y_test, predictions=self.test_preds))

        else:
            cast_type = tf.to_int32
            self.test_preds = tf.argmax(logits, axis=1)
            self.test_preds = cast_type(self.test_preds)
            self.test_acc = tf.equal(self.test_preds, self.y_test)
            self.test_acc = cast_type(self.test_acc)
            self.test_acc = tf.reduce_sum(self.test_acc)

    # override
    def build_valid_rl(self, shuffle=False):
        print("-" * 80)
        print("Build valid graph on shuffled data")
        if self.dataset == "stacking":
            with tf.device("/cpu:0"):
                if not shuffle:
                    self.x_valid_shuffle, self.y_valid_shuffle = self.x_valid, self.y_valid
                else:
                    raise NotImplementedError(
                        'This portion of the code is not correctly implemented, '
                        'so it must be fixed before running it. '
                        'see models.py::__init__() for reference code using the '
                        'CostarBlockStackingSequence().')
                    data_features = ['image_0_image_n_vec_xyz_aaxyz_nsc_15']
                    label_features = ['grasp_goal_xyz_aaxyz_nsc_8']
                    validation_shuffle_generator = CostarBlockStackingSequence(
                        self.validation_data, batch_size=self.batch_size, verbose=0,
                        label_features_to_extract=label_features,
                        data_features_to_extract=data_features, output_shape=self.image_shape, shuffle=True)
                    validation_enqueuer = OrderedEnqueuer(
                                  validation_generator,
                                  use_multiprocessing=False,
                                  shuffle=True)
                    validation_enqueuer.start(workers=10, max_queue_size=100)

                    def validation_generator(): return iter(train_enqueuer.get())
                    validation_dataset = Dataset.from_generator(validation_generator, (tf.float32, tf.float32), (tf.TensorShape([None, self.image_shape[0], self.image_shape[1], self.data_features_len]), tf.TensorShape([None, None])))
                    x_valid_shuffle, y_valid_shuffle = validation_dataset.make_one_shot_iterator().get_next()

        else:
            with tf.device("/cpu:0"):
                # shuffled valid data: for choosing validation model
                if not shuffle and self.data_format == "NCHW":
                    self.images["valid_original"] = np.transpose(
                        self.images["valid_original"], [0, 3, 1, 2])
                self.x_valid_shuffle, self.y_valid_shuffle = tf.train.shuffle_batch(
                    [self.images["valid_original"], self.labels["valid_original"]],
                    batch_size=self.batch_size,
                    capacity=25000,
                    enqueue_many=True,
                    min_after_dequeue=0,
                    num_threads=16,
                    seed=self.seed,
                    allow_smaller_final_batch=True,
                )

                def _pre_process(x):
                    x = tf.pad(x, [[4, 4], [4, 4], [0, 0]])
                    x = tf.random_crop(x, [32, 32, 3], seed=self.seed)
                    x = tf.image.random_flip_left_right(x, seed=self.seed)
                    if self.data_format == "NCHW":
                        x = tf.transpose(x, [2, 0, 1])
                    return x

                if shuffle:
                    x_valid_shuffle = tf.map_fn(
                        _pre_process, x_valid_shuffle, back_prop=False)

        # TODO(ahundt) should is_training really be true here? this looks like a validation step... but it is in the controller so maybe some training does happen...
        logits = self._model(
            self.x_valid_shuffle, is_training=True, reuse=True)
        if self.dataset == "stacking":
            logits = tf.nn.sigmoid(logits)
            cast_type = tf.to_float
            self.valid_shuffle_preds = logits
            self.valid_shuffle_acc = grasp_metrics.grasp_acc(
                self.y_valid_shuffle, self.valid_shuffle_preds)
            self.valid_shuffle_acc = tf.reduce_sum(self.valid_shuffle_acc)

            self.valid_shuffle_acc_5mm_7_5deg = grasp_metrics.grasp_acc_5mm_7_5deg(
                self.y_valid_shuffle, self.valid_shuffle_preds)
            self.valid_shuffle_acc_5mm_7_5deg = tf.reduce_mean(self.valid_shuffle_acc_5mm_7_5deg)

            self.valid_shuffle_acc_1cm_15deg = grasp_metrics.grasp_acc_1cm_15deg(
                self.y_valid_shuffle, self.valid_shuffle_preds)
            self.valid_shuffle_acc_1cm_15deg = tf.reduce_mean(self.valid_shuffle_acc_1cm_15deg)

            self.valid_shuffle_acc_2cm_30deg = grasp_metrics.grasp_acc_2cm_30deg(
                    self.y_valid_shuffle, self.valid_shuffle_preds)
            self.valid_shuffle_acc_2cm_30deg = tf.reduce_sum(self.valid_shuffle_acc_2cm_30deg)

            self.valid_shuffle_acc_4cm_60deg = grasp_metrics.grasp_acc_4cm_60deg(
                self.y_valid_shuffle, self.valid_shuffle_preds)
            self.valid_shuffle_acc_4cm_60deg = tf.reduce_sum(self.valid_shuffle_acc_4cm_60deg)

            self.valid_shuffle_acc_8cm_120deg = grasp_metrics.grasp_acc_8cm_120deg(
                self.y_valid_shuffle, self.valid_shuffle_preds)
            self.valid_shuffle_acc_8cm_120deg = tf.reduce_sum(self.valid_shuffle_acc_8cm_120deg)

            self.valid_shuffle_acc_16cm_240deg = grasp_metrics.grasp_acc_16cm_240deg(
                self.y_valid_shuffle, self.valid_shuffle_preds)
            self.valid_shuffle_acc_16cm_240deg = tf.reduce_mean(self.valid_shuffle_acc_16cm_240deg)

            self.valid_shuffle_acc_32cm_360deg = grasp_metrics.grasp_acc_32cm_360deg(
                self.y_valid_shuffle, self.valid_shuffle_preds)
            self.valid_shuffle_acc_32cm_360deg = tf.reduce_mean(self.valid_shuffle_acc_32cm_360deg)

            self.valid_shuffle_loss = tf.reduce_mean(tf.losses.mean_squared_error(
                    labels=self.y_valid_shuffle, predictions=self.valid_shuffle_preds))
            self.valid_shuffle_cart_error = grasp_metrics.cart_error(
                self.y_valid_shuffle, self.valid_shuffle_preds)
            if self.rotation_only is True or self.stacking_reward is True:
                self.valid_shuffle_cart_error = tf.zeros([1])
            else:
                self.valid_shuffle_cart_error = tf.reduce_mean(self.valid_shuffle_cart_error)
            if self.translation_only is True or self.stacking_reward is True:
                self.valid_shuffle_angle_error = tf.zeros([1])
            else:
                self.valid_shuffle_angle_error = grasp_metrics.angle_error(
                    self.y_valid_shuffle, self.valid_shuffle_preds)
                self.valid_shuffle_angle_error = tf.reduce_mean(self.valid_shuffle_angle_error)
            self.valid_shuffle_mae = tf.metrics.mean_absolute_error(
                self.y_valid_shuffle, self.valid_shuffle_preds)
            self.valid_shuffle_mae = tf.reduce_mean(self.valid_shuffle_mae)

        else:
            cast_type = tf.to_int32
            self.valid_shuffle_preds = tf.argmax(logits, axis=1)
            self.valid_shuffle_preds = cast_type(self.valid_shuffle_preds)
            self.valid_shuffle_acc = tf.equal(self.valid_shuffle_preds, self.y_valid_shuffle)
            self.valid_shuffle_acc = cast_type(self.valid_shuffle_acc)
            self.valid_shuffle_acc = tf.reduce_sum(self.valid_shuffle_acc)

    def connect_controller(self, controller_model, verbose=0):
        if self.fixed_arc is None:
            sample_arc = controller_model.sample_arc
<<<<<<< HEAD
            normal_arc, reduce_arc = sample_arc
            self.print_arc = tf.Print(tf.zeros([1]), [normal_arc, reduce_arc], 'connect_controller(): [normal_arc, reduce_arc]: ', summarize=20)
=======
            normal_arc, reduce_arc = sample_arc                
            # self.print_arc = tf.Print([0], [normal_arc, reduce_arc], 'connect_controller(): [normal_arc, reduce_arc]: ', summarize=20)
>>>>>>> e2336be9

            if verbose:
                normal_arc = tf.Print(normal_arc, [normal_arc, reduce_arc], 'connect_controller(): [normal_arc, reduce_arc]: ', summarize=20)
            self.normal_arc = normal_arc
            self.reduce_arc = reduce_arc
        else:
            fixed_arc = np.array([int(x)
                                  for x in self.fixed_arc.split(" ") if x])
            self.normal_arc = fixed_arc[:4 * self.num_cells]
            self.reduce_arc = fixed_arc[4 * self.num_cells:]

        self._build_train()
        self._build_valid()
        self._build_test()<|MERGE_RESOLUTION|>--- conflicted
+++ resolved
@@ -1329,13 +1329,8 @@
     def connect_controller(self, controller_model, verbose=0):
         if self.fixed_arc is None:
             sample_arc = controller_model.sample_arc
-<<<<<<< HEAD
             normal_arc, reduce_arc = sample_arc
-            self.print_arc = tf.Print(tf.zeros([1]), [normal_arc, reduce_arc], 'connect_controller(): [normal_arc, reduce_arc]: ', summarize=20)
-=======
-            normal_arc, reduce_arc = sample_arc                
             # self.print_arc = tf.Print([0], [normal_arc, reduce_arc], 'connect_controller(): [normal_arc, reduce_arc]: ', summarize=20)
->>>>>>> e2336be9
 
             if verbose:
                 normal_arc = tf.Print(normal_arc, [normal_arc, reduce_arc], 'connect_controller(): [normal_arc, reduce_arc]: ', summarize=20)
